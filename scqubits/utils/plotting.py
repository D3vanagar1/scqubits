# plotting.py
#
# This file is part of scqubits.
#
#    Copyright (c) 2019, Jens Koch and Peter Groszkowski
#    All rights reserved.
#
#    This source code is licensed under the BSD-style license found in the
#    LICENSE file in the root directory of this source tree.
############################################################################

import os
import warnings

import matplotlib as mpl
import matplotlib.pyplot as plt
import numpy as np
import functools
import operator

from mpl_toolkits.axes_grid1 import make_axes_locatable

import scqubits.core.constants as constants
import scqubits.utils.misc as utils
import scqubits.utils.plot_defaults as defaults

try:
    from labellines import labelLines
    _LABELLINES_ENABLED = True
except ImportError:
    _LABELLINES_ENABLED = False


# A dictionary of plotting options that are directly passed to specific matplotlib's
# plot commands.
_direct_plot_options = {
        'plot': ('alpha', 'linestyle', 'linewidth', 'marker', 'markersize'),
        'imshow': ('interpolation',),
        'contourf': tuple()  # empty for now
    }


def _extract_kwargs_options(kwargs, plot_type, direct_plot_options=None):
    """
<<<<<<< HEAD
    Select options from kwargs for a given plot_type
=======
    Select options from kwargs for a given plot_type and return them in a dictionary.
>>>>>>> 67becb2c
    
    Parameters
    ----------
    kwargs: dict
        dictionary with options that can be passed to different plotting commands
    plot_type: str
        a type of plot for which the options should be selected
    direct_plot_options: dict
<<<<<<< HEAD
        a lookup dictionary that plot_types to supported options
=======
        a lookup dictionary with supported options for a given plot_type
>>>>>>> 67becb2c
        
    Returns
    ----------
    dict
        dictionary with key/value pairs corresponding to selected options from kwargs

    """
    direct_plot_options = direct_plot_options or _direct_plot_options
    d = {}
    if plot_type in direct_plot_options:
        for key in kwargs:  
            if key in direct_plot_options[plot_type]:
                d[key] = kwargs[key]
    return d
    

def _process_options(figure, axes, opts=None, **kwargs):
    """
    Processes plotting options.

    Parameters
    ----------
    figure: matplotlib.Figure
    axes: matplotlib.Axes
    opts: dict
        keyword dictionary with custom options
    **kwargs: dict
        standard plotting option (see separate documentation)
    """
    opts = opts or {}

    # Only process items in kwargs that would not have been
    # processed through _extract_kwargs_options()
    filtered_kwargs = {key: value for key, value in kwargs.items()
                       if key not in functools.reduce(operator.concat, _direct_plot_options.values())}

    option_dict = {**opts, **filtered_kwargs}

    for key, value in option_dict.items():
        if key in defaults.SPECIAL_PLOT_OPTIONS:
            _process_special_option(figure, axes, key, value)
        else:
            set_method = getattr(axes, 'set_' + key)
            set_method(value)

    filename = kwargs.get('filename')
    if filename:
        figure.savefig(os.path.splitext(filename)[0] + '.pdf')


def _process_special_option(figure, axes, key, value):
    """Processes a single 'special' option, i.e., one internal to scqubits and not to be handed further down to
    matplotlib.

    Parameters
    ----------
    figure: matplotlib.Figure
    axes: matplotlib.Axes
    key: str
    value: anything
    """
    if key == 'x_range':
        warnings.warn('x_range is deprecated, use xlim instead', FutureWarning)
        axes.set_xlim(value)
    elif key == 'y_range':
        warnings.warn('y_range is deprecated, use ylim instead', FutureWarning)
        axes.set_ylim(value)
    elif key == 'ymax':
        ymax = value
        ymin, _ = axes.get_ylim()
        ymin = ymin - (ymax - ymin) * 0.05
        axes.set_ylim(ymin, ymax)
    elif key == 'figsize':
        figure.set_size_inches(value)


def wavefunction1d(wavefunc, potential_vals=None, offset=0, scaling=1, **kwargs):
    """
    Plots the amplitude of a single real-valued 1d wave function, along with the potential energy if provided.

    Parameters
    ----------
    wavefunc: WaveFunction object
        basis and amplitude data of wave function to be plotted
    potential_vals: array of float
        potential energies, array length must match basis array of `wavefunc`
    offset: float
        y-offset for the wave function (e.g., shift by eigenenergy)
    scaling: float, optional
        scaling factor for wave function amplitudes
    **kwargs: dict
        standard plotting option (see separate documentation)

    Returns
    -------
    tuple(Figure, Axes)
        matplotlib objects for further editing
    """
    fig, axes = kwargs.get('fig_ax') or plt.subplots()

    x_vals = wavefunc.basis_labels
    y_vals = offset + scaling * wavefunc.amplitudes
    offset_vals = [offset] * len(x_vals)

    if potential_vals is not None:
        axes.plot(x_vals, potential_vals, color='gray', **_extract_kwargs_options(kwargs, 'plot'))

    axes.plot(x_vals, y_vals, **_extract_kwargs_options(kwargs, 'plot'))
    axes.fill_between(x_vals, y_vals, offset_vals, where=(y_vals != offset_vals), interpolate=True)
    _process_options(fig, axes, **kwargs)
    return fig, axes


def wavefunction1d_discrete(wavefunc, **kwargs):
    """
    Plots the amplitude of a real-valued 1d wave function in a discrete basis. (Example: transmon in the charge basis.)

    Parameters
    ----------
    wavefunc: WaveFunction object
        basis and amplitude data of wave function to be plotted
    **kwargs: dict
        standard plotting option (see separate documentation)

    Returns
    -------
    tuple(Figure, Axes)
        matplotlib objects for further editing
    """
    fig, axes = kwargs.get('fig_ax') or plt.subplots()

    x_vals = wavefunc.basis_labels
    width = .75
    axes.bar(x_vals, wavefunc.amplitudes, width=width)

    axes.set_xticks(x_vals)
    axes.set_xticklabels(x_vals)
    _process_options(fig, axes, defaults.wavefunction1d_discrete(), **kwargs)

    return fig, axes


def wavefunction2d(wavefunc, zero_calibrate=False, **kwargs):
    """
    Creates a density plot of the amplitude of a real-valued wave function in 2 "spatial" dimensions.

    Parameters
    ----------
    wavefunc: WaveFunctionOnGrid object
        basis and amplitude data of wave function to be plotted
    zero_calibrate: bool, optional
        whether to calibrate plot to zero amplitude
    **kwargs: dict
        standard plotting option (see separate documentation)

    Returns
    -------
    tuple(Figure, Axes)
        matplotlib objects for further editing
    """
    fig, axes = kwargs.get('fig_ax') or plt.subplots()

    min_vals = wavefunc.gridspec.min_vals
    max_vals = wavefunc.gridspec.max_vals

    if zero_calibrate:
        absmax = np.amax(np.abs(wavefunc.amplitudes))
        imshow_minval = -absmax
        imshow_maxval = absmax
        cmap = plt.get_cmap('PRGn')
    else:
        imshow_minval = np.min(wavefunc.amplitudes)
        imshow_maxval = np.max(wavefunc.amplitudes)
        cmap = plt.cm.viridis

    im = axes.imshow(wavefunc.amplitudes, extent=[min_vals[0], max_vals[0], min_vals[1], max_vals[1]],
                     cmap=cmap, vmin=imshow_minval, vmax=imshow_maxval, origin='lower', aspect='auto',
                     **_extract_kwargs_options(kwargs, 'imshow'))
    divider = make_axes_locatable(axes)
    cax = divider.append_axes("right", size="2%", pad=0.05)
    fig.colorbar(im, cax=cax)

    _process_options(fig, axes, defaults.wavefunction2d(), **kwargs)
    return fig, axes


def contours(x_vals, y_vals, func, contour_vals=None, show_colorbar=True, **kwargs):
    """Contour plot of a 2d function `func(x,y)`.

    Parameters
    ----------
    x_vals: (ordered) list
        x values for the x-y evaluation grid
    y_vals: (ordered) list
        y values for the x-y evaluation grid
    func: function f(x,y)
        function for which contours are to be plotted
    contour_vals: list of float, optional
        contour values can be specified if so desired
    show_colorbar: bool, optional
    **kwargs: dict
        standard plotting option (see separate documentation)

    Returns
    -------
    tuple(Figure, Axes)
        matplotlib objects for further editing
    """
    fig, axes = kwargs.get('fig_ax') or plt.subplots()

    x_grid, y_grid = np.meshgrid(x_vals, y_vals)
    z_array = func(x_grid, y_grid)

    im = axes.contourf(x_grid, y_grid, z_array, levels=contour_vals, cmap=plt.cm.viridis, origin="lower",
                       **_extract_kwargs_options(kwargs, 'contourf'))

    if show_colorbar:
        divider = make_axes_locatable(axes)
        cax = divider.append_axes("right", size="2%", pad=0.05)
        fig.colorbar(im, cax=cax)

    _process_options(fig, axes, opts=defaults.contours(x_vals, y_vals), **kwargs)
    return fig, axes


def matrix(data_matrix, mode='abs', show_numbers=False, **kwargs):
    """
    Create a "skyscraper" plot and a 2d color-coded plot of a matrix.

    Parameters
    ----------
    data_matrix: ndarray of float or complex
        2d matrix data
    mode: str from `constants.MODE_FUNC_DICT`
        choice of processing function to be applied to data
    show_numbers: bool, optional
        determines whether matrix element values are printed on top of the plot (default: False)
    **kwargs: dict
        standard plotting option (see separate documentation)

    Returns
    -------
    Figure, (Axes1, Axes2)
        figure and axes objects for further editing
    """
    if 'fig_ax' in kwargs:
        fig, (ax1, ax2) = kwargs['fig_ax']
    else:
        fig = plt.figure()
        ax1 = fig.add_subplot(1, 2, 1, projection='3d')
        ax2 = plt.subplot(1, 2, 2)

    fig, ax2 = matrix2d(data_matrix, mode=mode, show_numbers=show_numbers, fig_ax=(fig, ax2), **kwargs)
    fig, ax1 = matrix_skyscraper(data_matrix, mode=mode, fig_ax=(fig, ax1), **kwargs)
    return fig, (ax1, ax2)


def matrix_skyscraper(matrix, mode='abs', **kwargs):
    """Display a 3d skyscraper plot of the matrix

    Parameters
    ----------
    matrix: ndarray of float or complex
        2d matrix data
    mode: str from `constants.MODE_FUNC_DICT`
        choice of processing function to be applied to data
    **kwargs: dict
        standard plotting option (see separate documentation)

    Returns
    -------
    Figure, Axes
        figure and axes objects for further editing
    """
    fig, axes = kwargs.get('fig_ax') or plt.subplots(projection='3d')

    matsize = len(matrix)
    element_count = matsize ** 2  # num. of elements to plot

    xgrid, ygrid = np.meshgrid(range(matsize), range(matsize))
    xgrid = xgrid.T.flatten() - 0.5  # center bars on integer value of x-axis
    ygrid = ygrid.T.flatten() - 0.5  # center bars on integer value of y-axis

    zbottom = np.zeros(element_count)  # all bars start at z=0
    dx = 0.75 * np.ones(element_count)  # width of bars in x-direction
    dy = dx  # width of bars in y-direction (same as x-direction)

    modefunction = constants.MODE_FUNC_DICT[mode]
    zheight = modefunction(matrix).flatten()  # height of bars from matrix elements
    nrm = mpl.colors.Normalize(0, max(zheight))  # <-- normalize colors to max. data
    colors = plt.cm.viridis(nrm(zheight))  # list of colors for each bar

    # skyscraper plot
    axes.view_init(azim=210, elev=23)
    axes.bar3d(xgrid, ygrid, zbottom, dx, dy, zheight, color=colors)
    axes.axes.xaxis.set_major_locator(plt.IndexLocator(1, -0.5))  # set x-ticks to integers
    axes.axes.yaxis.set_major_locator(plt.IndexLocator(1, -0.5))  # set y-ticks to integers
    axes.set_zlim3d([0, max(zheight)])

    _process_options(fig, axes, opts=defaults.matrix(), **kwargs)
    return fig, axes


def matrix2d(matrix, mode='abs', show_numbers=True, **kwargs):
    """Display a matrix as a color-coded 2d plot, optionally printing the numerical values of the matrix elements.

    Parameters
    ----------
    matrix: ndarray of float or complex
        2d matrix data
    mode: str from `constants.MODE_FUNC_DICT`
        choice of processing function to be applied to data
    show_numbers: bool, optional
        determines whether matrix element values are printed on top of the plot (default: True)
    **kwargs: dict
        standard plotting option (see separate documentation)

    Returns
    -------
    Figure, Axes
        figure and axes objects for further editing
    """
    fig, axes = kwargs.get('fig_ax') or plt.subplots()

    modefunction = constants.MODE_FUNC_DICT[mode]
    zheight = modefunction(matrix).flatten()  # height of bars from matrix elements
    nrm = mpl.colors.Normalize(0, max(zheight))  # <-- normalize colors to max. data

    axes.matshow(modefunction(matrix), cmap=plt.cm.viridis, interpolation=None)
    cax, _ = mpl.colorbar.make_axes(axes, shrink=.75, pad=.02)  # add colorbar with normalized range
    mpl.colorbar.ColorbarBase(cax, cmap=plt.cm.viridis, norm=nrm)

    if show_numbers:
        for y_index in range(matrix.shape[0]):
            for x_index in range(matrix.shape[1]):
                axes.text(x_index, y_index, "{:.03f}".format(matrix[y_index, x_index]),
                          va='center', ha='center', fontsize=8, rotation=45, color='white')
    # shift the grid
    for axis, locs in [(axes.xaxis, np.arange(matrix.shape[1])), (axes.yaxis, np.arange(matrix.shape[0]))]:
        axis.set_ticks(locs + 0.5, minor=True)
        axis.set(ticks=locs, ticklabels=locs)
    axes.grid(True, which='minor', linewidth=0)
    axes.grid(False, which='major', linewidth=0)

    _process_options(fig, axes, **kwargs)
    return fig, axes


print_matrix = matrix2d  # legacv, support of name now deprecated


def data_vs_paramvals(xdata, ydata, label_list=None, **kwargs):
    """Plot of a set of yadata vs xdata.
    The individual points correspond to the a provided array of parameter values.

    Parameters
    ----------
    xdata, ydata: ndarray
        must have compatible shapes for matplotlib.pyplot.plot
    label_list: list(str), optional
        list of labels associated with the individual curves to be plotted
    **kwargs: dict
        standard plotting option (see separate documentation)

    Returns
    -------
    tuple(Figure, Axes)
        matplotlib objects for further editing
    """
    fig, axes = kwargs.get('fig_ax') or plt.subplots()
 
    if label_list is None: 
        axes.plot(xdata, ydata, **_extract_kwargs_options(kwargs, 'plot'))
    else:
        for idx, ydataset in enumerate(ydata.T):
            axes.plot(xdata, ydataset, label=label_list[idx], **_extract_kwargs_options(kwargs, 'plot'))
        axes.legend(loc='center left', bbox_to_anchor=(1, 0.5))
    _process_options(fig, axes, **kwargs)
    return fig, axes


def evals_vs_paramvals(specdata, which=-1, subtract_ground=False, label_list=None, **kwargs):
    """Generates a simple plot of a set of eigenvalues as a function of one parameter.
    The individual points correspond to the a provided array of parameter values.

    Parameters
    ----------
    specdata: SpectrumData
        object includes parameter name, values, and resulting eigenenergies
    which: int or list(int)
        number of desired eigenvalues (sorted from smallest to largest); default: -1, signals all eigenvalues
        or: list of specific eigenvalues to include
    subtract_ground: bool
        whether to subtract the ground state energy
    label_list: list(str), optional
        list of labels associated with the individual curves to be plotted
    **kwargs: dict
        standard plotting option (see separate documentation)

    Returns
    -------
    tuple(Figure, Axes)
        matplotlib objects for further editing
    """
    index_list = utils.process_which(which, specdata.energy_table[0].size)

    xdata = specdata.param_vals
    ydata = specdata.energy_table[:, index_list]
    if subtract_ground:
        ydata = (ydata.T - ydata[:, 0]).T
    return data_vs_paramvals(xdata, ydata, label_list=label_list,
                             **defaults.evals_vs_paramvals(specdata, **kwargs))


def matelem_vs_paramvals(specdata, select_elems=4, mode='abs', **kwargs):
    """Generates a simple plot of matrix elements as a function of one parameter.
    The individual points correspond to the a provided array of parameter values.

    Parameters
    ----------
    specdata: SpectrumData
        object includes parameter name, values, and matrix elements
    select_elems: int or list
        either maximum index of desired matrix elements, or list [(i1, i2), (i3, i4), ...] of index tuples
        for specific desired matrix elements
    mode: str from `constants.MODE_FUNC_DICT`, optional
        choice of processing function to be applied to data (default value = 'abs')
    **kwargs: dict
        standard plotting option (see separate documentation)

    Returns
    -------
    tuple(Figure, Axes)
        matplotlib objects for further editing
    """
    def request_range(sel_elems):
        return isinstance(sel_elems, int)

    fig, axes = kwargs.get('fig_ax') or plt.subplots()
    x = specdata.param_vals
    modefunction = constants.MODE_FUNC_DICT[mode]

    if request_range(select_elems):
        index_pairs = [(row, col) for row in range(select_elems) for col in range(row + 1)]
    else:
        index_pairs = select_elems

    for (row, col) in index_pairs:
        y = modefunction(specdata.matrixelem_table[:, row, col])
        axes.plot(x, y, label=str(row) + ',' + str(col), **_extract_kwargs_options(kwargs, 'plot'))

    if _LABELLINES_ENABLED:
        labelLines(axes.get_lines(), zorder=1.5)
    else:
        axes.legend(loc='center left', bbox_to_anchor=(1, 0.5))
    _process_options(fig, axes, opts=defaults.matelem_vs_paramvals(specdata), **kwargs)
    return fig, axes<|MERGE_RESOLUTION|>--- conflicted
+++ resolved
@@ -42,11 +42,7 @@
 
 def _extract_kwargs_options(kwargs, plot_type, direct_plot_options=None):
     """
-<<<<<<< HEAD
-    Select options from kwargs for a given plot_type
-=======
     Select options from kwargs for a given plot_type and return them in a dictionary.
->>>>>>> 67becb2c
     
     Parameters
     ----------
@@ -55,11 +51,7 @@
     plot_type: str
         a type of plot for which the options should be selected
     direct_plot_options: dict
-<<<<<<< HEAD
-        a lookup dictionary that plot_types to supported options
-=======
         a lookup dictionary with supported options for a given plot_type
->>>>>>> 67becb2c
         
     Returns
     ----------
