--- conflicted
+++ resolved
@@ -138,10 +138,6 @@
         filename: str
             path and name of output file (file suffix appended automatically)
         """
-<<<<<<< HEAD
-=======
-
->>>>>>> 404c0e66
         if self.state_table is not None:
             if isinstance(self.state_table, list):
                 state_table_numpy = np.asarray([convert_esys_to_ndarray(esys_qutip) for esys_qutip in self.state_table])
@@ -152,12 +148,8 @@
                                 'obtained via qutip.')
         else:
             state_table_numpy = np.array([])
-<<<<<<< HEAD
 
-=======
-                
->>>>>>> 404c0e66
-        if config.file_format is FileType.csv:
+            if config.file_format is FileType.csv:
             filewrite_csvdata(filename + '_' + self.param_name, self.param_vals)
             filewrite_csvdata(filename + '_energies', self.energy_table)
             if self.state_table:
